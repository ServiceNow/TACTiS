"""
Copyright 2023 ServiceNow
Licensed under the Apache License, Version 2.0 (the "License");
you may not use this file except in compliance with the License.
You may obtain a copy of the License at
    http://www.apache.org/licenses/LICENSE-2.0
Unless required by applicable law or agreed to in writing, software
distributed under the License is distributed on an "AS IS" BASIS,
WITHOUT WARRANTIES OR CONDITIONS OF ANY KIND, either express or implied.
See the License for the specific language governing permissions and
limitations under the License.
"""

# Ignore warnings to get a clean output
import warnings
<<<<<<< HEAD

warnings.simplefilter(action="ignore", category=FutureWarning)
warnings.simplefilter(action="ignore", category=UserWarning)
=======
warnings.simplefilter(action='ignore', category=FutureWarning)
warnings.simplefilter(action='ignore', category=UserWarning)
>>>>>>> e5bd2241

import torch
import argparse

from tactis.gluon.utils import set_seed
from tactis.gluon.estimator import TACTiSEstimator
from tactis.gluon.trainer import TACTISTrainer
from tactis.gluon.dataset import (
    generate_hp_search_datasets,
    generate_backtesting_datasets,
    generate_prebacktesting_datasets,
)
from tactis.model.utils import check_memory
from tactis.gluon.metrics import compute_validation_metrics, compute_validation_metrics_interpolation

def main(args):
    seed = args.seed
    num_workers = args.num_workers
    history_factor = args.history_factor
    epochs = args.epochs
    load_checkpoint = args.load_checkpoint
    activation_function = args.decoder_act
    dataset = args.dataset
    learning_rate = args.learning_rate
    weight_decay = args.weight_decay
    clip_gradient = args.clip_gradient
    checkpoint_dir = args.checkpoint_dir

    if args.use_cpu:
        print("Using CPU")

    # Print memory avl.
    if not args.use_cpu:
        total, used = check_memory(0)
        print("Used/Total GPU memory:", used, "/", total)

    # Restrict memory to 12 GB if it greater than 12 GB
    # 12198 is the exact memory of a 12 GB P100
    if not args.do_not_restrict_memory and not args.use_cpu:
        if int(total) > 12198:
            fraction_to_use = 11598 / int(total)
            torch.cuda.set_per_process_memory_fraction(fraction_to_use, 0)
            print("Restricted memory to 12 GB")

    if args.evaluate:
        # Bagging is disabled during evaluation
        args.bagging_size = None
        # Assert that there is a checkpoint to evaluate
        assert load_checkpoint, "Please set --load_checkpoint for evaluation"
        # Get the stage of the model to evaluate
        stage = torch.load(load_checkpoint)["stage"]
        skip_copula = stage == 1
    else:
        skip_copula = True

    series_length_maps = {
        "solar_10min": 137,
        "electricity_hourly": 321,
        "kdd_cup_2018_without_missing": 270,
        "traffic": 862,
        "fred_md": 107,
    }

    prediction_length_maps = {
        "solar_10min": 72,
        "electricity_hourly": 24,
        "kdd_cup_2018_without_missing": 48,
        "traffic": 24,
        "fred_md": 12,
    }

    ### Decide the prediction factor for the dataloader
    prediction_length = prediction_length_maps[dataset]
    print("Using history factor:", history_factor)
    print("Prediction length of the dataset:", prediction_length_maps[dataset])

    # If it is evaluation for interpolation, we use a trick to perform interpolation with GluonTS
    # Increase history factor by 1, and get the interpolation prediction window from the history window itself
    # This may be refactored later if we remove the GluonTS dependency for the sample() functions for interpolation
<<<<<<< HEAD
    if args.experiment_mode == "interpolation" and args.evaluate:
        history_factor += 1
=======
    if args.experiment_mode == "interpolation" and args.evaluate: history_factor += 1        
>>>>>>> e5bd2241

    if args.bagging_size:
        assert args.bagging_size < series_length_maps[dataset]

    encoder_dict = {
        "flow_temporal_encoder": {
            "attention_layers": args.flow_encoder_num_layers,
            "attention_heads": args.flow_encoder_num_heads,
            "attention_dim": args.flow_encoder_dim,
            "attention_feedforward_dim": args.flow_encoder_dim,
            "dropout": 0.0,
        },
        "copula_temporal_encoder": {
            "attention_layers": args.copula_encoder_num_layers,
            "attention_heads": args.copula_encoder_num_heads,
            "attention_dim": args.copula_encoder_dim,
            "attention_feedforward_dim": args.copula_encoder_dim,
            "dropout": 0.0,
        },
    }

    # num_series is passed separately by the estimator
    model_parameters = {
        "flow_series_embedding_dim": args.flow_series_embedding_dim,
        "copula_series_embedding_dim": args.copula_series_embedding_dim,
        "flow_input_encoder_layers": args.flow_input_encoder_layers,
        "copula_input_encoder_layers": args.copula_input_encoder_layers,
        "bagging_size": args.bagging_size,
        "input_encoding_normalization": True,
        "data_normalization": "standardization",
        "loss_normalization": args.loss_normalization,
        "positional_encoding": {
            "dropout": 0.0,
        },
        **encoder_dict,
        "copula_decoder": {
            # flow_input_dim and copula_input_dim are passed by the TACTIS module dynamically
            "min_u": 0.05,
            "max_u": 0.95,
            "attentional_copula": {
                "attention_heads": args.decoder_num_heads,
                "attention_layers": args.decoder_num_layers,
                "attention_dim": args.decoder_dim,
                "mlp_layers": args.decoder_mlp_layers,
                "mlp_dim": args.decoder_mlp_dim,
                "resolution": args.decoder_resolution,
                "attention_mlp_class": args.decoder_attention_mlp_class,
                "dropout": 0.0,
                "activation_function": activation_function,
            },
            "dsf_marginal": {
                "mlp_layers": args.dsf_mlp_layers,
                "mlp_dim": args.dsf_mlp_dim,
                "flow_layers": args.dsf_num_layers,
                "flow_hid_dim": args.dsf_dim,
            },
        },
        "experiment_mode": args.experiment_mode,
        "skip_copula": skip_copula,
    }

    set_seed(seed)
    if args.backtest_id >= 0 and args.backtest_id <= 5:
        backtesting = True
        print("Using backtest dataset with ID", args.backtest_id)
        if not args.prebacktest:
            print("CAUTION: The validation set here is the actual test set.")
            metadata, train_data, valid_data = generate_backtesting_datasets(dataset, args.backtest_id, history_factor)
        else:
            print("Using the prebacktesting set.")
            backtesting = False
            metadata, train_data, valid_data = generate_prebacktesting_datasets(
                dataset, args.backtest_id, history_factor
            )
            _, _, test_data = generate_backtesting_datasets(dataset, args.backtest_id, history_factor)
    else:
        backtesting = False
        print("Using HP search dataset")
        metadata, train_data, valid_data = generate_hp_search_datasets(dataset, history_factor)

    set_seed(seed)
    history_length = history_factor * metadata.prediction_length
    estimator_custom = TACTiSEstimator(
        model_parameters=model_parameters,
        num_series=train_data.list_data[0]["target"].shape[0],
        history_length=history_length,
        prediction_length=prediction_length,
        freq=metadata.freq,
        trainer=TACTISTrainer(
            epochs=epochs,
            batch_size=args.batch_size,
            training_num_batches_per_epoch=args.training_num_batches_per_epoch,
            learning_rate=learning_rate,
            weight_decay=weight_decay,
            clip_gradient=clip_gradient,
            device=torch.device("cuda") if not args.use_cpu else torch.device("cpu"),
            log_subparams_every=args.log_subparams_every,
            checkpoint_dir=checkpoint_dir,
            seed=seed,
            load_checkpoint=load_checkpoint,
            early_stopping_epochs=args.early_stopping_epochs,
            do_not_restrict_time=args.do_not_restrict_time,
            skip_batch_size_search=args.skip_batch_size_search,
        ),
        cdf_normalization=False,
        num_parallel_samples=100,
    )

    if not args.evaluate:
        estimator_custom.train(
            train_data,
            valid_data,
            num_workers=num_workers,
            optimizer=args.optimizer,
            backtesting=backtesting,
        )
    else:
        # Evaluate for sampling-based metrics
        transformation = estimator_custom.create_transformation()
        device = estimator_custom.trainer.device
        model = estimator_custom.create_training_network(device)
        model_state_dict = torch.load(load_checkpoint)
        model.load_state_dict(model_state_dict["model"])

        predictor_custom = estimator_custom.create_predictor(
            transformation=transformation,
            trained_network=model,
            device=device,
            experiment_mode=args.experiment_mode,
            history_length=estimator_custom.history_length,
        )
        predictor_custom.batch_size = args.batch_size

        if args.experiment_mode == "forecasting":
            metrics, ts_wise_metrics = compute_validation_metrics(
                predictor=predictor_custom,
                dataset=valid_data,
                window_length=estimator_custom.history_length + prediction_length,
                prediction_length=prediction_length,
                num_samples=100,
<<<<<<< HEAD
                split=True,
=======
                split=True
>>>>>>> e5bd2241
            )
        elif args.experiment_mode == "interpolation":
            metrics, ts_wise_metrics = compute_validation_metrics_interpolation(
                predictor=predictor_custom,
                dataset=valid_data,
                window_length=estimator_custom.history_length,
                prediction_length=prediction_length,
                num_samples=100,
<<<<<<< HEAD
                split=True,
=======
                split=True
>>>>>>> e5bd2241
            )
        print("Metrics:", metrics)


if __name__ == "__main__":
    parser = argparse.ArgumentParser()
    parser.add_argument("--seed", type=int, default=42, help="Seed.")
    parser.add_argument("--num_workers", type=int, default=4, help="Number of multiprocessing workers.")
    parser.add_argument("--batch_size", type=int, default=256, help="Batch Size.")
    parser.add_argument("--epochs", type=int, default=1000, help="Epochs.")

    parser.add_argument(
        "--optimizer", type=str, default="adam", choices=["rmsprop", "adam"], help="Optimizer to be used."
    )
    parser.add_argument(
        "--checkpoint_dir",
        type=str,
        help="Folder to store all checkpoints in. This folder will be created automatically if it does not exist.",
    )
    parser.add_argument(
        "--load_checkpoint", type=str, help="Checkpoint to start training from or a checkpoint to evaluate."
    )
    parser.add_argument(
        "--training_num_batches_per_epoch",
        type=int,
        default=512,
        help="Number of batches in a single epoch of training.",
    )
    parser.add_argument(
        "--backtest_id", type=int, default=-1, help="Backtest set to use. Use -1 to use the hyperparameter set."
    )
    parser.add_argument(
        "--prebacktest",
        action="store_true",
        help="When specified, uses the last few windows of the training set as the validation set. To be used only when training during backtesting. Not to be used when we are evaluating the model.",
    )
    parser.add_argument(
        "--log_subparams_every",
        type=int,
        default=10000,
        help="Frequency of logging the epoch number and iteration number during training.",
    )
    parser.add_argument("--bagging_size", type=int, default=20, help="Bagging Size")

    parser.add_argument(
        "--dataset",
        type=str,
        default="fred_md",
        choices=[
            "fred_md",
            "kdd_cup_2018_without_missing",
            "solar_10min",
            "electricity_hourly",
            "traffic",
        ],
        help="Dataset to train on",
    )

    # Early stopping epochs based on total validation loss. -1 indicates no early stopping.
    parser.add_argument("--early_stopping_epochs", type=int, default=50, help="Early stopping patience")

    # HPARAMS
    # General ones
    parser.add_argument("--learning_rate", type=float, default=1e-3, help="Learning Rate")
    parser.add_argument("--weight_decay", type=float, default=0, help="Weight Decay")
    parser.add_argument("--clip_gradient", type=float, default=1e3, help="Gradient Clipping Magnitude")
    parser.add_argument("--history_factor", type=int, default=1, help="History Factor")
    # Series embedding
    parser.add_argument(
        "--flow_series_embedding_dim", type=int, default=5, help="Embedding Dimension of the Flow Series Encoder"
    )
    parser.add_argument(
        "--copula_series_embedding_dim", type=int, default=5, help="Embedding Dimension of the Copula Series Encoder"
    )
    # Input embedding
    parser.add_argument(
        "--flow_input_encoder_layers", type=int, default=2, help="Embedding Dimension of the Flow Encoder"
    )
    parser.add_argument(
        "--copula_input_encoder_layers", type=int, default=2, help="Embedding Dimension of the Copula Encoder"
    )
    # Shared encoder
    parser.add_argument("--flow_encoder_num_layers", type=int, default=2, help="Number of Layers in the Flow Encoder")
    parser.add_argument("--flow_encoder_num_heads", type=int, default=1, help="Number of Heads in the Flow Encoder")
    parser.add_argument("--flow_encoder_dim", type=int, default=16, help="Embedding Dimension of the Flow Encoder")
    # Shared encoder
    parser.add_argument(
        "--copula_encoder_num_layers", type=int, default=2, help="Number of Layers in the Copula Encoder"
    )
    parser.add_argument("--copula_encoder_num_heads", type=int, default=1, help="Number of Heads in the Copula Encoder")
    parser.add_argument("--copula_encoder_dim", type=int, default=16, help="Embedding Dimension of the Copula Encoder")
    # Attentional Copula Decoder
    parser.add_argument("--decoder_num_layers", type=int, default=1, help="Number of Layers in the Attentional Copula")
    parser.add_argument("--decoder_num_heads", type=int, default=3, help="Number of Heads in the Attentional Copula")
    parser.add_argument("--decoder_dim", type=int, default=8, help="Embedding Dimension of the Attentional Copula")
    parser.add_argument(
        "--decoder_attention_mlp_class",
        type=str,
        default="_simple_linear_projection",
        choices=["_easy_mlp", "_simple_linear_projection"],
        help="MLP Type to be used in the Attentional Copula",
    )
    # Final layers in the decoder
    parser.add_argument("--decoder_resolution", type=int, default=20, help="Number of bins in the Attentional Copula")
    parser.add_argument(
        "--decoder_mlp_layers", type=int, default=2, help="Number of layers in the final MLP in the Decoder"
    )
    parser.add_argument(
        "--decoder_mlp_dim", type=int, default=48, help="Embedding Dimension of the final MLP in the Decoder"
    )
    parser.add_argument(
        "--decoder_act",
        type=str,
        default="relu",
        choices=["relu", "elu", "glu", "gelu"],
        help="Activation Function to be used in the Decoder",
    )
    # DSF Marginal
    parser.add_argument("--dsf_num_layers", type=int, default=2, help="Number of layers in the deep sigmoidal flow")
    parser.add_argument("--dsf_dim", type=int, default=48, help="Embedding Dimension of the deep sigmoidal flow")
    parser.add_argument(
        "--dsf_mlp_layers", type=int, default=2, help="Number of layers in the marginal conditioner MLP"
    )
    parser.add_argument(
        "--dsf_mlp_dim", type=int, default=48, help="Embedding Dimension of the marginal conditioner MLP"
    )

    # Loss normalization
    parser.add_argument(
        "--loss_normalization",
        type=str,
        default="both",
        choices=["", "none", "series", "timesteps", "both"],
        help="Loss normalization type",
    )

    # Modify this argument to use interpolation
    parser.add_argument(
        "--experiment_mode",
        type=str,
        choices=["forecasting", "interpolation"],
        default="forecasting",
        help="Operation mode of the model",
    )

    # Don't restrict memory / time
    parser.add_argument(
        "--do_not_restrict_memory",
        action="store_true",
        help="When enabled, memory is NOT restricted to 12 GB. Note that for all models in the paper, we used a GPU memory of 12 GB.",
    )
    parser.add_argument(
        "--do_not_restrict_time",
        action="store_true",
        help="When enabled, total training time is NOT restricted to 3 days. Note that for all models in the paper, we used a maximum training time of 3 days.",
    )

    # Skip batch size search
    parser.add_argument(
        "--skip_batch_size_search",
        action="store_true",
        help="When enabled, batch size search is NOT performed. Note that for all models in the paper, we used the batch size search to maximize the batch size within the 12 GB GPU memory constraint.",
    )

    # CPU
    parser.add_argument(
        "--use_cpu", action="store_true", default=False, help="When enabled, CPU is used instead of GPU"
    )

    # Flag for evaluation (either NLL or sampling and metrics)
    # A checkpoint must be provided for evaluation
    # Note evaluation is only supported after training the model in both phases.
    parser.add_argument("--evaluate", action="store_true", help="Evaluate for NLL and metrics.")

    args = parser.parse_args()

    print("PyTorch version:", torch.__version__)
    print("PyTorch CUDA version:", torch.version.cuda)

    main(args=args)<|MERGE_RESOLUTION|>--- conflicted
+++ resolved
@@ -13,14 +13,9 @@
 
 # Ignore warnings to get a clean output
 import warnings
-<<<<<<< HEAD
 
 warnings.simplefilter(action="ignore", category=FutureWarning)
 warnings.simplefilter(action="ignore", category=UserWarning)
-=======
-warnings.simplefilter(action='ignore', category=FutureWarning)
-warnings.simplefilter(action='ignore', category=UserWarning)
->>>>>>> e5bd2241
 
 import torch
 import argparse
@@ -100,12 +95,8 @@
     # If it is evaluation for interpolation, we use a trick to perform interpolation with GluonTS
     # Increase history factor by 1, and get the interpolation prediction window from the history window itself
     # This may be refactored later if we remove the GluonTS dependency for the sample() functions for interpolation
-<<<<<<< HEAD
     if args.experiment_mode == "interpolation" and args.evaluate:
         history_factor += 1
-=======
-    if args.experiment_mode == "interpolation" and args.evaluate: history_factor += 1        
->>>>>>> e5bd2241
 
     if args.bagging_size:
         assert args.bagging_size < series_length_maps[dataset]
@@ -246,11 +237,7 @@
                 window_length=estimator_custom.history_length + prediction_length,
                 prediction_length=prediction_length,
                 num_samples=100,
-<<<<<<< HEAD
                 split=True,
-=======
-                split=True
->>>>>>> e5bd2241
             )
         elif args.experiment_mode == "interpolation":
             metrics, ts_wise_metrics = compute_validation_metrics_interpolation(
@@ -259,11 +246,7 @@
                 window_length=estimator_custom.history_length,
                 prediction_length=prediction_length,
                 num_samples=100,
-<<<<<<< HEAD
                 split=True,
-=======
-                split=True
->>>>>>> e5bd2241
             )
         print("Metrics:", metrics)
 
